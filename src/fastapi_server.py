import asyncio
<<<<<<< HEAD
import io
=======
>>>>>>> 022dac6a
import os
import pickle
import re
from collections import defaultdict
from datetime import datetime
from typing import Dict, List

import exifread
import uvicorn
from fastapi import FastAPI, HTTPException, Query, exceptions, status
<<<<<<< HEAD
from fastapi.responses import HTMLResponse, JSONResponse, StreamingResponse
from fastapi.staticfiles import StaticFiles
from loguru import logger
from PIL import Image
from pydantic import BaseModel

from .config import AppConfig
from .services.face_reid import FaceRecognitionService
from .services.faces_db_service import FaceDBService
from .services.groups_db import GROUPED_FILE, load_groups_from_file
from .services.redis_service import RedisInterface
from .utils.model_pydantic import Face, GroupMetadata, ImageMetadata
=======
from fastapi.responses import HTMLResponse, JSONResponse
from fastapi.staticfiles import StaticFiles
from loguru import logger
from pydantic import BaseModel

from .config import AppConfig
from .models.images import ImageMetadata
from .services.face_reid import FaceRecognitionService
from .services.redis_service import RedisInterface
>>>>>>> 022dac6a

app_config = AppConfig()
app = FastAPI()

PICKLE_FILE = "/data/image_metadata.pkl"
FACE_DB = "/data/face_db.json"
STATIC_FOLDER_LOCATION = "src/static"
BASE_PATH = "/images"

redis_service = None
face_recognition_service = None
try:
    redis_service = RedisInterface()
<<<<<<< HEAD
    face_db_service = FaceDBService(db_path=FACE_DB)
    face_recognition_service = FaceRecognitionService(
        base_url=app_config.BASE_URL,
        redis_interface=redis_service,
        face_db_service=face_db_service,
        progress_file=f"{app_config.DATA_BASE_PATH}/face_recognition_progress.pkl",
=======
    face_recognition_service = FaceRecognitionService(
        base_url=app_config.BASE_URL,
        redis_interface=redis_service,
        progress_file=f"{app_config.DATA_BASE_PATH}/face_recognition_progress.pkl",
    )
except Exception as err:
    logger.error(f"Failed to initialize redis or face recognition service: {err}")


# Define Pydantic model for grouped information
class GroupMetadata(BaseModel):
    group_name: str
    group_thumbnail_url: str
    list_of_images: List[Dict]
    selection: str = (
        "unprocessed"  # Can be "unprocessed", "interesting", or "not interesting"
>>>>>>> 022dac6a
    )
except Exception as err:
    logger.error(f"Failed to initialize redis or face recognition service: {err}")


# Define Pydantic model for paginated response
class PaginatedGroupsResponse(BaseModel):
    total_groups: int
    current_page: int
    page_size: int
    groups: List[GroupMetadata]


class ToggleGroupSelection(BaseModel):
    group_name: str
    selection: str


class UpdateClassificationRequest(BaseModel):
    group_name: str
    image_name: str
    classification: str


class UpdateRonInImageRequest(BaseModel):
    group_name: str
    image_name: str
    ron_in_image: bool


# Serve static files
app.mount("/static", StaticFiles(directory=STATIC_FOLDER_LOCATION), name="static")
app.mount("/images", StaticFiles(directory=BASE_PATH), name="images")


# Endpoint to serve the HTML file
@app.get("/", response_class=HTMLResponse, tags=["HTML"])
async def get_index(success: bool = False):
    if success:
        return HTMLResponse(
            content="<script>window.location.href='/get_groups_paginated';</script>",
            status_code=200,
        )
    # Read and serve the HTML file
    with open(os.path.join(STATIC_FOLDER_LOCATION, "groups.html")) as f:
        return HTMLResponse(content=f.read(), status_code=200)


def extract_image_metadata(file: str, root: str) -> ImageMetadata:
    """
    Extracts metadata from a single image file.

    Args:
        file (str): The name of the image file.
        root (str): The directory path where the file is located.

    Returns:
        ImageMetadata: An object containing metadata of the image.
    """
    full_path = os.path.join(root, file)
    size = os.path.getsize(full_path)
    type_ = file.split(".")[-1].upper()
    creation_date = "Unknown"
    camera = "Unknown"

    # Extract EXIF metadata if available
    with open(full_path, "rb") as image_file:
        tags = exifread.process_file(
            image_file, stop_tag="DateTimeOriginal", details=False
        )
        if "EXIF DateTimeOriginal" in tags:
            creation_date = tags["EXIF DateTimeOriginal"].values
        if "Image Model" in tags:
            camera = tags["Image Model"].values

    # If creation_date is still unknown, use the file's last modified date
    if creation_date == "Unknown":
        modified_timestamp = os.path.getmtime(full_path)
        creation_date = datetime.fromtimestamp(modified_timestamp).strftime(
            "%Y:%m:%d %H:%M:%S"
        )

    # Check if the file name matches the WhatsApp image naming structure
    if camera == "Unknown":
        whatsapp_pattern = r"IMG-\d{8}-WA\d+"
        if re.match(whatsapp_pattern, file):
            camera = "whatsapp"

    return ImageMetadata(
        name=file,
        full_client_path=full_path.replace(BASE_PATH, "/images"),
        size=size,
        type=type_,
        camera=camera,
        creationDate=creation_date,
    )


def save_groups(groups: Dict[str, List[Dict]]):
    """
    Save the groups to the grouped metadata file after sorting by creation date.

    Args:
        groups (Dict[str, List[Dict]]): The dictionary of groups to save.
    """
    # Load existing grouped metadata if it exists
    if os.path.exists(GROUPED_FILE):
        with open(GROUPED_FILE, "rb") as f:
            grouped_metadata = pickle.load(f)
    else:
        grouped_metadata = []

    # Update or add new groups to grouped metadata
    existing_group_names = {group["group_name"]: group for group in grouped_metadata}
    for group_key, images in groups.items():
        # Sort images by creation date
        images.sort(key=lambda x: x.get("creationDate", "Unknown"))
        representative_image = images[0]  # Select the first image as representative
        group_thumbnail_url = representative_image.get("full_client_path")

        if group_key in existing_group_names:
            # Update existing group
            existing_group = existing_group_names[group_key]

            # Preserve existing group's selection field
            selection = existing_group.get("selection")

            # Update list_of_images, preserving classification and ron_in_image fields if they exist
            existing_images = {
                img.get("image_id"): img for img in existing_group["list_of_images"]
            }
            for image in images:
                image_id = image.get("image_id")
                if image_id in existing_images:
                    existing_image = existing_images[image_id]
                    image["classification"] = existing_image.get(
                        "classification", image.get("classification")
                    )
                    image["ron_in_image"] = existing_image.get(
                        "ron_in_image", image.get("ron_in_image")
                    )

            existing_group["list_of_images"] = images
            existing_group["selection"] = selection
        else:
            # Add new group
            group_metadata = GroupMetadata(
                group_name=group_key,
                group_thumbnail_url=group_thumbnail_url,
                list_of_images=images,
            )
            grouped_metadata.append(group_metadata.model_dump())

    # Save updated grouped metadata to a pickle file
    sort_and_save_groups(grouped_metadata)


def sort_and_save_groups(grouped_metadata: List[Dict]):
    """
    Sort the groups by date and save them to the grouped metadata file.

    Args:
        grouped_metadata (List[Dict]): The list of grouped metadata to save.
    """
    grouped_metadata.sort(key=lambda x: x.get("group_name", "Unknown"))
    with open(GROUPED_FILE, "wb") as f:
        pickle.dump(grouped_metadata, f)


# Update the load_images function to use the new extract_image_metadata function
@app.get("/load_images", tags=["Admin"])
async def load_images():
    images: List[ImageMetadata] = []
    for root, _, files in os.walk(BASE_PATH):
        for file in files:
            if file.lower().endswith(
                (".png", ".jpg", ".jpeg", ".tiff", ".bmp", ".gif")
            ):
                image_metadata = extract_image_metadata(file, root)
                images.append(image_metadata)

    # Convert Pydantic objects to a list of dictionaries for pickling
    images_data = [image.model_dump() for image in images]
    # Save the metadata to a pickle file
    with open(PICKLE_FILE, "wb") as f:
        pickle.dump(images_data, f)

    print("Loaded images and saved metadata to pickle file.")

    # Group images by date (e.g., per day)
    groups = defaultdict(list)
    for image in images_data:
        # Assuming 'creationDate' is in format 'YYYY:MM:DD HH:MM:SS'
        try:
            date_str = image.get("creationDate", "").split(" ")[
                0
            ]  # Extract the date part only
            date_obj = datetime.strptime(date_str, "%Y:%m:%d")
            group_key = date_obj.strftime("%Y-%m-%d")  # Group by date
        except ValueError:
            group_key = "Unknown"
        groups[group_key].append(image)

    # Save groups using the new function
    save_groups(groups)

    return JSONResponse(
        content={"message": "Images loaded and grouped successfully"}, status_code=200
    )


# Endpoint to get grouped images for preview with pagination and filtering
@app.get(
    "/get_groups_paginated", response_model=PaginatedGroupsResponse, tags=["Groups"]
)
async def get_groups_paginated(
    page: int = Query(1, ge=1),
    page_size: int = Query(10, ge=1),
    filter_selections: List[str] = Query(["unprocessed"]),
    start_date: str = Query(None),
    end_date: str = Query(None),
):
    # Load grouped metadata from pickle file
    grouped_metadata = load_groups_from_file()

    # Filter groups by selection
    grouped_metadata = [
        group for group in grouped_metadata if group["selection"] in filter_selections
    ]

    # Filter groups by date range if specified
    if start_date:
        try:
            start_date_obj = datetime.strptime(start_date, "%Y-%m-%d")
            temp_group_metadata = []
            for group in grouped_metadata:
                if (
                    group["group_name"] != "Unknown"
                    and datetime.strptime(group["group_name"], "%Y-%m-%d")
                    >= start_date_obj
                ):
                    temp_group_metadata.append(group)
            grouped_metadata = temp_group_metadata
        except ValueError:
            return JSONResponse(
                content={"error": "Invalid start_date format. Use YYYY-MM-DD."},
                status_code=400,
            )

    if end_date:
        try:
            end_date_obj = datetime.strptime(end_date, "%Y-%m-%d")
            grouped_metadata = [
                group
                for group in grouped_metadata
                if datetime.strptime(group["group_name"], "%Y-%m-%d") <= end_date_obj
            ]
        except ValueError:
            return JSONResponse(
                content={"error": "Invalid end_date format. Use YYYY-MM-DD."},
                status_code=400,
            )

    # Implement pagination
    total_groups = len(grouped_metadata)
    start_index = (page - 1) * page_size
    end_index = start_index + page_size
    paginated_groups = grouped_metadata[start_index:end_index]

    # Prepare response
    response_content = PaginatedGroupsResponse(
        total_groups=total_groups,
        current_page=page,
        page_size=page_size,
        groups=[GroupMetadata(**group) for group in paginated_groups],
    )

    return response_content


# Endpoint to toggle group selection
@app.post("/toggle_group_selection", tags=["Groups"])
async def toggle_group_selection(group_select: ToggleGroupSelection):
    # Load grouped metadata from pickle file
    grouped_metadata = load_groups_from_file()

    # Update the selection for the specified group
    group_found = False
    for group in grouped_metadata:
        if group["group_name"] == group_select.group_name:
            group["selection"] = group_select.selection
            group_found = True
            break

    if not group_found:
        return JSONResponse(content={"error": "Group not found"}, status_code=404)

    # Save updated grouped metadata to a pickle file
    sort_and_save_groups(grouped_metadata)

    return JSONResponse(
        content={"message": "Group selection updated successfully"}, status_code=200
    )


# Endpoint to update the image classification
@app.post("/update_image_classification", tags=["Images"])
async def update_image_classification(request: UpdateClassificationRequest):
    grouped_metadata = load_groups_from_file()
    # Find the group and update the classification for the specific image
    group_found = False
    for group in grouped_metadata:
        if group["group_name"] == request.group_name:
            group_found = True
            for image in group["list_of_images"]:
                if image["name"] == request.image_name:
                    image["classification"] = request.classification
                    break
            break

    if not group_found:
        raise HTTPException(status_code=404, detail="Group not found")

    # Save updated metadata
    sort_and_save_groups(grouped_metadata)

    return {"message": "Image classification updated successfully"}


# Endpoint to update the 'Ron in the image' flag
@app.post("/update_ron_in_image", tags=["Images"])
async def update_ron_in_image(request: UpdateRonInImageRequest):
    # Load existing grouped metadata
    grouped_metadata = load_groups_from_file()

    # Find the group and update the 'Ron in image' flag for the specific image
    group_found = False
    for group in grouped_metadata:
        if group["group_name"] == request.group_name:
            group_found = True
            for image in group["list_of_images"]:
                if image["name"] == request.image_name:
                    image["ron_in_image"] = request.ron_in_image
                    break
            break

    if not group_found:
        raise HTTPException(status_code=404, detail="Group not found")

    # Save updated metadata
    sort_and_save_groups(grouped_metadata)

    return {"message": "Ron in image flag updated successfully"}


# Endpoint to get minimum and maximum dates in the groups
@app.get("/get_min_max_dates", tags=["Groups"])
async def get_min_max_dates():
    grouped_metadata = load_groups_from_file()

    dates = []
    for group in grouped_metadata:
        try:
            date_obj = datetime.strptime(group["group_name"], "%Y-%m-%d")
            dates.append(date_obj)
        except ValueError:
            continue

    if not dates:
        return JSONResponse(
            content={"error": "No valid dates found in groups"}, status_code=404
        )

    min_date = min(dates).strftime("%Y-%m-%d")
    max_date = max(dates).strftime("%Y-%m-%d")

    return JSONResponse(
        content={"min_date": min_date, "max_date": max_date}, status_code=200
    )


@app.post("/scripts/face_detection/load_images", tags=["Admin", "Face Recognition"])
async def face_detect():
    if face_recognition_service is None:
        raise exceptions.HTTPException(
            status_code=status.HTTP_503_SERVICE_UNAVAILABLE,
            detail="Face Recognition Service is not available",
        )
<<<<<<< HEAD
    groups_metadata = load_groups_from_file()
    images = []
    for group in groups_metadata:
        group = GroupMetadata(**group)
        images += group.list_of_images
=======
    images = []
    for root, _, files in os.walk(BASE_PATH):
        for file in files:
            if file.lower().endswith(
                (".png", ".jpg", ".jpeg", ".tiff", ".bmp", ".gif")
            ):
                images.append(os.path.join(root, file))
>>>>>>> 022dac6a

    loaded_images = face_recognition_service.load_images(images)
    await face_recognition_service.start()
    status_dict = face_recognition_service.get_status()
    # async with httpx.AsyncClient() as client:
    #     httpx_tasks = []
    #     done_tasks = []
    #     for image in images:
    #         if len(httpx_tasks)>10:
    #             done,pending = await asyncio.wait(httpx_tasks,return_when=asyncio.FIRST_COMPLETED)
    #             done_tasks += list(done)
    #             httpx_tasks=list(pending)
    #         with open(image,"rb") as file:
    #             httpx_tasks.append(asyncio.create_task(client.post(FACE_DETECTION_URL, files=("images",(os.path.basename(image),file,"image/jpeg")))))
    return {"number_of_loaded_images": loaded_images, "status": status_dict}


@app.get("/scripts/face_detection/status", tags=["Face Recognition"])
async def get_face_detection_status():
    if face_recognition_service is None:
        raise exceptions.HTTPException(
            status_code=status.HTTP_503_SERVICE_UNAVAILABLE,
            detail="Face Recognition Service is not available",
        )
    status_dict = face_recognition_service.get_status()

    return status_dict


<<<<<<< HEAD
@app.post("/script/face_detection/restart", tags=["Face Recognition"])
=======
@app.get("/script/face_detection/restart", tags=["Face Recognition"])
>>>>>>> 022dac6a
async def restart_face_recognition():
    if face_recognition_service is None:
        raise exceptions.HTTPException(
            status_code=status.HTTP_503_SERVICE_UNAVAILABLE,
            detail="Face Recognition Service is not available",
        )
    await face_recognition_service.start()
    return face_recognition_service.get_status()


<<<<<<< HEAD
@app.post("/script/face_detection/retry", tags=["Face Recognition"])
async def retry_face_recognition():
    if face_recognition_service is None:
        raise exceptions.HTTPException(
            status_code=status.HTTP_503_SERVICE_UNAVAILABLE,
            detail="Face Recognition Service is not available",
        )
    await face_recognition_service.retry()
    return face_recognition_service.get_status()


@app.post("/script/face_detection/stop", tags=["Face Recognition"])
async def stop_face_recognition():
    if face_recognition_service is None:
        raise exceptions.HTTPException(
            status_code=status.HTTP_503_SERVICE_UNAVAILABLE,
            detail="Face Recognition Service is not available",
        )
    face_recognition_service.stop()
    await asyncio.sleep(0.3)
    return face_recognition_service.get_status()


@app.get("/face/{face_id}/embedding", tags=["Face Recognition"])
async def get_embedding_by_face_id(face_id: str) -> Face:
    if redis_service is None:
        raise exceptions.HTTPException(
            status_code=status.HTTP_503_SERVICE_UNAVAILABLE,
            detail="Redis DB is not available",
        )
    embedding = redis_service.get_embedding(face_id=face_id)
    faces = face_db_service.get_faces(query={"face_id": face_id})
    if faces:
        result_face = faces[0]
        result_face.embedding = embedding
        return result_face
    raise exceptions.HTTPException(
        status=status.HTTP_404_NOT_FOUND, detail="Face was not found"
    )


@app.get("/face/{face_id}/image", tags=["Face Management"])
async def get_image_for_face(face_id: str):
    """
    Get the cropped image for a face based on its bounding box (bbox).

    Args:
        face_id (str): The unique identifier for the face.

    Returns:
        Cropped image as a streaming response.
    """
    # Retrieve the face data
    faces = face_db_service.get_faces(query={"face_id": face_id})
    if not faces:
        raise HTTPException(
            status_code=status.HTTP_404_NOT_FOUND,
            detail="Face was not found",
        )

    result_face = faces[0]
    image_path = result_face.image_full_path
    bbox = result_face.bbox  # bbox is expected to be a list of [x, y, width, height]

    # Load the image using Pillow
    try:
        image = Image.open(image_path)
    except FileNotFoundError:
        raise HTTPException(
            status_code=status.HTTP_404_NOT_FOUND,
            detail=f"Image file not found: {image_path}",
        )
    except Exception as e:
        raise HTTPException(
            status_code=status.HTTP_500_INTERNAL_SERVER_ERROR,
            detail=f"Failed to load image: {e}",
        )

    # Crop the face using bbox
    try:
        x1, y1, x2, y2 = bbox
        cropped_face = image.crop((x1, y1, x2, y2))  # Crop using x1, y1, x2, y2
    except Exception as e:
        raise HTTPException(
            status_code=status.HTTP_500_INTERNAL_SERVER_ERROR,
            detail=f"Failed to crop image: {e}",
        )

    # Save the cropped face to an in-memory buffer
    buffer = io.BytesIO()
    cropped_face.save(buffer, format="JPEG")
    buffer.seek(0)

    # Return the cropped image as a streaming response
    return StreamingResponse(buffer, media_type="image/jpeg")


@app.get("/face/list/ron_in_image", tags=["Face Management"])
async def get_paginated_faces_with_ron_in_image(
    page: int = Query(1, ge=1, description="Page number"),
    page_size: int = Query(10, ge=1, le=100, description="Number of items per page"),
) -> List[Face]:
    """
    Paginated endpoint to get faces where 'ron_in_image' is True.

    Args:
        page (int): The page number to retrieve.
        page_size (int): The number of items per page.

    Returns:
        List[Face]: Paginated list of faces matching the rule.
    """
    # Retrieve all faces matching the rule
    faces = face_db_service.get_faces(query={"ron_in_image": True})

    # Handle no matches found
    if not faces:
        raise HTTPException(
            status_code=status.HTTP_404_NOT_FOUND,
            detail="No faces found with 'ron_in_image' set to True",
        )

    # Implement pagination
    start_index = (page - 1) * page_size
    end_index = start_index + page_size
    paginated_faces = faces[start_index:end_index]

    # Handle case where page is out of range
    if not paginated_faces:
        raise HTTPException(
            status_code=status.HTTP_404_NOT_FOUND,
            detail=f"No faces found for page {page}",
        )

    return paginated_faces


=======
>>>>>>> 022dac6a
async def start_fastapi_server():
    # Import your FastAPI app (replace `app` with your FastAPI instance name)
    config = uvicorn.Config(app, host="0.0.0.0", port=8000, log_level="info")
    server = uvicorn.Server(config)
    await server.serve()


async def main():
    task_list = []
    if face_recognition_service:
        load_images_task = asyncio.create_task(face_recognition_service.load_progress())
        task_list.append(load_images_task)

    run_fast_api_server = asyncio.create_task(start_fastapi_server())
    task_list.append(run_fast_api_server)

    done, pending = await asyncio.wait(task_list)


# To run the FastAPI server, you can use:
# uvicorn backend:app --reload
if __name__ == "__main__":
    asyncio.run(main())<|MERGE_RESOLUTION|>--- conflicted
+++ resolved
@@ -1,8 +1,5 @@
 import asyncio
-<<<<<<< HEAD
 import io
-=======
->>>>>>> 022dac6a
 import os
 import pickle
 import re
@@ -13,7 +10,6 @@
 import exifread
 import uvicorn
 from fastapi import FastAPI, HTTPException, Query, exceptions, status
-<<<<<<< HEAD
 from fastapi.responses import HTMLResponse, JSONResponse, StreamingResponse
 from fastapi.staticfiles import StaticFiles
 from loguru import logger
@@ -26,18 +22,8 @@
 from .services.groups_db import GROUPED_FILE, load_groups_from_file
 from .services.redis_service import RedisInterface
 from .utils.model_pydantic import Face, GroupMetadata, ImageMetadata
-=======
-from fastapi.responses import HTMLResponse, JSONResponse
-from fastapi.staticfiles import StaticFiles
-from loguru import logger
-from pydantic import BaseModel
-
-from .config import AppConfig
-from .models.images import ImageMetadata
-from .services.face_reid import FaceRecognitionService
-from .services.redis_service import RedisInterface
->>>>>>> 022dac6a
-
+
+app_config = AppConfig()
 app_config = AppConfig()
 app = FastAPI()
 
@@ -50,31 +36,12 @@
 face_recognition_service = None
 try:
     redis_service = RedisInterface()
-<<<<<<< HEAD
     face_db_service = FaceDBService(db_path=FACE_DB)
     face_recognition_service = FaceRecognitionService(
         base_url=app_config.BASE_URL,
         redis_interface=redis_service,
         face_db_service=face_db_service,
         progress_file=f"{app_config.DATA_BASE_PATH}/face_recognition_progress.pkl",
-=======
-    face_recognition_service = FaceRecognitionService(
-        base_url=app_config.BASE_URL,
-        redis_interface=redis_service,
-        progress_file=f"{app_config.DATA_BASE_PATH}/face_recognition_progress.pkl",
-    )
-except Exception as err:
-    logger.error(f"Failed to initialize redis or face recognition service: {err}")
-
-
-# Define Pydantic model for grouped information
-class GroupMetadata(BaseModel):
-    group_name: str
-    group_thumbnail_url: str
-    list_of_images: List[Dict]
-    selection: str = (
-        "unprocessed"  # Can be "unprocessed", "interesting", or "not interesting"
->>>>>>> 022dac6a
     )
 except Exception as err:
     logger.error(f"Failed to initialize redis or face recognition service: {err}")
@@ -463,21 +430,11 @@
             status_code=status.HTTP_503_SERVICE_UNAVAILABLE,
             detail="Face Recognition Service is not available",
         )
-<<<<<<< HEAD
     groups_metadata = load_groups_from_file()
     images = []
     for group in groups_metadata:
         group = GroupMetadata(**group)
         images += group.list_of_images
-=======
-    images = []
-    for root, _, files in os.walk(BASE_PATH):
-        for file in files:
-            if file.lower().endswith(
-                (".png", ".jpg", ".jpeg", ".tiff", ".bmp", ".gif")
-            ):
-                images.append(os.path.join(root, file))
->>>>>>> 022dac6a
 
     loaded_images = face_recognition_service.load_images(images)
     await face_recognition_service.start()
@@ -507,11 +464,7 @@
     return status_dict
 
 
-<<<<<<< HEAD
 @app.post("/script/face_detection/restart", tags=["Face Recognition"])
-=======
-@app.get("/script/face_detection/restart", tags=["Face Recognition"])
->>>>>>> 022dac6a
 async def restart_face_recognition():
     if face_recognition_service is None:
         raise exceptions.HTTPException(
@@ -522,7 +475,6 @@
     return face_recognition_service.get_status()
 
 
-<<<<<<< HEAD
 @app.post("/script/face_detection/retry", tags=["Face Recognition"])
 async def retry_face_recognition():
     if face_recognition_service is None:
@@ -660,8 +612,6 @@
     return paginated_faces
 
 
-=======
->>>>>>> 022dac6a
 async def start_fastapi_server():
     # Import your FastAPI app (replace `app` with your FastAPI instance name)
     config = uvicorn.Config(app, host="0.0.0.0", port=8000, log_level="info")
