--- conflicted
+++ resolved
@@ -1,10 +1,3 @@
-<<<<<<< HEAD
-## 0.16.1 (2025-01-28)
-
-### Fix
-
-- **images.js**: Set the page_size to 400 in when fetching groups
-=======
 ## 0.17.0 (2025-01-08)
 
 ### Feat
@@ -29,7 +22,6 @@
 - **fastapi_server**: Attach the new VideosProcessing router to the fastapi
 - **VideosProcessing**: Attach the ImageDBService with the video functions
 - **MediaType,-ImageMetadata,-VideoMetadata**: Add media_type field to seperate images and videos more easily
->>>>>>> bc1bb14a
 
 ## 0.16.0 (2025-01-05)
 
