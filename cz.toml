[tool.commitizen]
name = "cz_conventional_commits"
tag_format = "$version"
version_scheme = "pep440"
<<<<<<< HEAD
version = "0.16.1"
=======
version = "0.17.0"
>>>>>>> bc1bb14a
update_changelog_on_bump = true<|MERGE_RESOLUTION|>--- conflicted
+++ resolved
@@ -2,9 +2,5 @@
 name = "cz_conventional_commits"
 tag_format = "$version"
 version_scheme = "pep440"
-<<<<<<< HEAD
-version = "0.16.1"
-=======
 version = "0.17.0"
->>>>>>> bc1bb14a
 update_changelog_on_bump = true